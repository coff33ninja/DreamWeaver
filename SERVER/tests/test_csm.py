--- conflicted
+++ resolved
@@ -1,33 +1,3 @@
-<<<<<<< HEAD
-# Basic test for CSM process_story
-    # Requires dummy audio, and CharacterServer/ClientManager mocks or instances.
-    # This is becoming more of an integration test.
-    async def test_csm_process_story():
-        """
-        Asynchronously tests the `process_story` method of the `CSM` class by mocking its dependencies and verifying the returned narration and character responses.
-        
-        This test requires a dummy audio file and sets up mock implementations for narration processing, character response generation, client communication, client retrieval, and character lookup. After invoking `process_story`, it prints the results and restores the original methods before shutting down the `CSM` instance.
-        """
-        print("Testing CSM process_story (async)...")
-
-        # Create a dummy audio file
-        dummy_audio_file = "csm_test_narration.wav"
-        if not os.path.exists(dummy_audio_file):
-            # (Code to create a dummy WAV file, similar to narrator_test)
-            print(f"Please create a dummy audio file: {dummy_audio_file}")
-            # return
-=======
-import asyncio
-import os
-import pytest
-import tempfile
-import unittest.mock as mock
-from unittest.mock import AsyncMock, MagicMock, patch
-import json
-import sys
-from pathlib import Path
->>>>>>> 5fded089
-
 # Add the SERVER directory to the path to import CSM
 sys.path.insert(0, os.path.join(os.path.dirname(__file__), '..'))
 
@@ -590,107 +560,6 @@
     except FileNotFoundError:
         pass
 
-<<<<<<< HEAD
-        # Mock some parts for isolated testing if full setup is too complex here
-        # For example, mock narrator.process_narration to return fixed text
-        original_narrator_process = csm.narrator.process_narration
-        async def mock_narrator_process(audio_filepath):
-            """
-            Asynchronously returns a mock narration result for a given audio file path.
-            
-            Parameters:
-                audio_filepath (str): Path to the input audio file.
-            
-            Returns:
-                dict: A dictionary containing mock narration text, the input audio file path, and the speaker name.
-            """
-            return {"text": "This is a test narration from mock.", "audio_path": audio_filepath, "speaker": "Narrator"}
-        csm.narrator.process_narration = mock_narrator_process
-
-        # Mock CharacterServer response
-        original_cs_gen_response = csm.character_server.generate_response
-        async def mock_cs_gen_response(narration, other_texts):
-            """
-            Asynchronously returns a fixed character response string for testing purposes.
-            
-            Parameters:
-                narration: The narration text input.
-                other_texts: Additional text inputs (unused).
-            
-            Returns:
-                str: A fixed character response string.
-            """
-            return "Actor1 says hello asynchronously!"
-        csm.character_server.generate_response = mock_cs_gen_response
-
-        # Mock ClientManager response
-        original_cm_send_to_client = csm.client_manager.send_to_client
-        async def mock_cm_send_to_client(client_actor_id, client_ip, client_port, narration, character_texts):
-            """
-            Asynchronously simulates sending a message to a client and returns a mock response string.
-            
-            Parameters:
-                client_actor_id: Identifier for the client actor.
-                client_ip: IP address of the client.
-                client_port: Port number of the client.
-                narration: Narration text to send.
-                character_texts: Character response texts to send.
-            
-            Returns:
-                str: A mock response indicating the client actor sent a message.
-            """
-            return f"{client_actor_id} says hi via async mock!"
-        csm.client_manager.send_to_client = mock_cm_send_to_client
-
-        # Mock get_clients_for_story_progression
-        original_cm_get_clients = csm.client_manager.get_clients_for_story_progression
-        def mock_cm_get_clients(): # This is called via to_thread, so sync mock is fine
-            """
-            Return a list containing a single mock client dictionary for testing purposes.
-            """
-            return [{"Actor_id": "Actor_TestClient", "ip_address": "127.0.0.1", "client_port": 8001}]
-        csm.client_manager.get_clients_for_story_progression = mock_cm_get_clients
-
-        # Mock DB get_character for the test client
-        original_db_get_char = csm.db.get_character
-        def mock_db_get_char(Actor_id):
-            """
-            Return mock character data for specific actor IDs for testing purposes.
-            
-            Parameters:
-                Actor_id (str): The actor ID to look up.
-            
-            Returns:
-                dict or None: A dictionary with character information if the actor ID matches a test case, otherwise None.
-            """
-            if Actor_id == "Actor1":
-                return {"name": "ServerTestChar", "Actor_id": "Actor1"}
-            if Actor_id == "Actor_TestClient":
-                return {"name": "RemoteTestChar", "Actor_id": "Actor_TestClient"}
-            return None
-        csm.db.get_character = mock_db_get_char
-
-
-        print("Processing story with CSM...")
-        narration, characters = await csm.process_story(dummy_audio_file, chaos_level=0.0)
-
-        print("\n--- CSM Test Results ---")
-        print(f"Narrator: {narration}")
-        print("Characters:")
-        for char, text in characters.items():
-            print(f"  {char}: {text}")
-
-        # Restore mocks if needed or expect test to end
-        csm.narrator.process_narration = original_narrator_process
-        csm.character_server.generate_response = original_cs_gen_response
-        csm.client_manager.send_to_client = original_cm_send_to_client
-        csm.client_manager.get_clients_for_story_progression = original_cm_get_clients
-        csm.db.get_character = original_db_get_char
-
-        await csm.shutdown_async() # Test shutdown
-=======
->>>>>>> 5fded089
-
 if __name__ == "__main__":
     # Run the original integration test if executed directly
     asyncio.run(test_csm_process_story())